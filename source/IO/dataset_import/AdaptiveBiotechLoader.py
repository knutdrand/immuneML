import numpy as np
import pandas as pd

from source.IO.dataset_import.GenericLoader import GenericLoader
from source.environment.Constants import Constants
from source.environment.EnvironmentSettings import EnvironmentSettings


class AdaptiveBiotechLoader(GenericLoader):

    def _read_preprocess_file(self, filepath, params):

        df = pd.read_csv(filepath,
                         sep="\t",
                         iterator=False,
<<<<<<< HEAD
                         usecols=["rearrangement", "v_family", "v_gene", "v_allele", "j_family", "j_gene",
                                  "j_allele", "amino_acid", "templates", "frame_type"],
                         dtype={"v_family": str,
                                "v_gene": str,
                                "v_allele": str,
                                "j_family": str,
                                "j_gene": str,
                                "j_allele": str,
                                "amino_acid": str,
                                "rearrangement": str,
                                "templates": str,
                                "frame_type": str})

        df = df.rename(columns={'rearrangement': 'sequences', 'amino_acid': 'sequence_aas', "v_gene": "v_genes", "j_gene": "j_genes",
                                "frame_type": "frame_types", 'v_family': 'v_subgroup', 'j_family': 'j_subgroup'})

        df = df.replace(["unresolved", "no data", "na", "unknown", "null", "nan", np.nan], Constants.UNKNOWN)
        if params["remove_out_of_frame"]:
            df = df[(df["sequence_aas"] != Constants.UNKNOWN) & (~df["sequence_aas"].str.contains("\*"))]
        df['sequences'] = [y[(84 - 3 * len(x)): 78] for x, y in zip(df['sequence_aas'], df['sequences'])]
        df['sequence_aas'] = df["sequence_aas"].str[1:-1]
=======
                         usecols=params["columns_to_load"],
                         dtype={col_name: str for col_name in params["columns_to_load"]})

        if 'rearrangement' in params["columns_to_load"]:
            df = df.rename(columns={'rearrangement': 'nucleotide'})
        if 'v_family' in params["columns_to_load"]:
            df = df.rename(columns={'v_family': 'v_subgroup'})
        if "j_family" in params["columns_to_load"]:
            df = df.rename(columns={'j_family': 'j_subgroup'})

        df = df.replace(["unresolved", "no data", "na", "unknown", "null", "nan", np.nan], Constants.UNKNOWN)
        if params["remove_out_of_frame"]:
            df = df[(df["amino_acid"] != Constants.UNKNOWN) & (~df["amino_acid"].str.contains("\*"))]
        if "nucleotide" in params["columns_to_load"]:
            df['nucleotide'] = [y[(84 - 3 * len(x)): 78] for x, y in zip(df['amino_acid'], df['nucleotide'])]
        df['amino_acid'] = df["amino_acid"].str[1:-1]
>>>>>>> b2b2a483

        df = AdaptiveBiotechLoader.parse_germline(df)

        return df

    @staticmethod
    def parse_germline(df):
        replace_imgt = pd.read_csv(
            EnvironmentSettings.root_path + "source/IO/dataset_import/conversion/imgt_adaptive_conversion.csv")
        replace_imgt = dict(zip(replace_imgt.Adaptive, replace_imgt.IMGT))

<<<<<<< HEAD
        df[["v_genes", "j_genes"]] = df[["v_genes", "j_genes"]].replace(replace_imgt)
=======
        if all(item in df.columns for item in ["v_gene", "j_gene"]):

            df[["v_gene", "j_gene"]] = df[["v_gene", "j_gene"]].replace(replace_imgt)
>>>>>>> b2b2a483

        replace_dict = {"TCRB": "TRB"}

        replace_dict = {**replace_dict,
                        **{("0" + str(i)): str(i) for i in range(10)}}

<<<<<<< HEAD
        df[["v_subgroup", "v_genes", "j_subgroup", "j_genes"]] = df[
            ["v_subgroup", "v_genes", "j_subgroup", "j_genes"]].replace(replace_dict, regex=True)

        df["v_allele"] = df['v_genes'].str.cat(df['v_allele'], sep=Constants.ALLELE_DELIMITER)
        df["j_allele"] = df['j_genes'].str.cat(df['j_allele'], sep=Constants.ALLELE_DELIMITER)
=======
        if all(item in df.columns for item in ["v_subgroup", "v_gene", "j_subgroup", "j_gene"]):

            df[["v_subgroup", "v_gene", "j_subgroup", "j_gene"]] = df[
                ["v_subgroup", "v_gene", "j_subgroup", "j_gene"]].replace(replace_dict, regex=True)

            df["v_allele"] = df['v_gene'].str.cat(df['v_allele'], sep=Constants.ALLELE_DELIMITER)
            df["j_allele"] = df['j_gene'].str.cat(df['j_allele'], sep=Constants.ALLELE_DELIMITER)
>>>>>>> b2b2a483

        return df<|MERGE_RESOLUTION|>--- conflicted
+++ resolved
@@ -13,29 +13,6 @@
         df = pd.read_csv(filepath,
                          sep="\t",
                          iterator=False,
-<<<<<<< HEAD
-                         usecols=["rearrangement", "v_family", "v_gene", "v_allele", "j_family", "j_gene",
-                                  "j_allele", "amino_acid", "templates", "frame_type"],
-                         dtype={"v_family": str,
-                                "v_gene": str,
-                                "v_allele": str,
-                                "j_family": str,
-                                "j_gene": str,
-                                "j_allele": str,
-                                "amino_acid": str,
-                                "rearrangement": str,
-                                "templates": str,
-                                "frame_type": str})
-
-        df = df.rename(columns={'rearrangement': 'sequences', 'amino_acid': 'sequence_aas', "v_gene": "v_genes", "j_gene": "j_genes",
-                                "frame_type": "frame_types", 'v_family': 'v_subgroup', 'j_family': 'j_subgroup'})
-
-        df = df.replace(["unresolved", "no data", "na", "unknown", "null", "nan", np.nan], Constants.UNKNOWN)
-        if params["remove_out_of_frame"]:
-            df = df[(df["sequence_aas"] != Constants.UNKNOWN) & (~df["sequence_aas"].str.contains("\*"))]
-        df['sequences'] = [y[(84 - 3 * len(x)): 78] for x, y in zip(df['sequence_aas'], df['sequences'])]
-        df['sequence_aas'] = df["sequence_aas"].str[1:-1]
-=======
                          usecols=params["columns_to_load"],
                          dtype={col_name: str for col_name in params["columns_to_load"]})
 
@@ -46,13 +23,22 @@
         if "j_family" in params["columns_to_load"]:
             df = df.rename(columns={'j_family': 'j_subgroup'})
 
+        rename_dict = {'rearrangement': 'sequences', 'amino_acid': 'sequence_aas', "v_gene": "v_genes", "j_gene": "j_genes",
+                       "frame_type": "frame_types", 'v_family': 'v_subgroup', 'j_family': 'j_subgroup'}
+
+        for key in list(rename_dict.keys()):
+            if key not in params["columns_to_load"]:
+                del rename_dict[key]
+
+        df = df.rename(columns=rename_dict)
+
         df = df.replace(["unresolved", "no data", "na", "unknown", "null", "nan", np.nan], Constants.UNKNOWN)
         if params["remove_out_of_frame"]:
-            df = df[(df["amino_acid"] != Constants.UNKNOWN) & (~df["amino_acid"].str.contains("\*"))]
-        if "nucleotide" in params["columns_to_load"]:
-            df['nucleotide'] = [y[(84 - 3 * len(x)): 78] for x, y in zip(df['amino_acid'], df['nucleotide'])]
-        df['amino_acid'] = df["amino_acid"].str[1:-1]
->>>>>>> b2b2a483
+            df = df[(df["sequence_aas"] != Constants.UNKNOWN) & (~df["sequence_aas"].str.contains("\*"))]
+
+        if "sequences" in params["columns_to_load"]:
+            df['sequences'] = [y[(84 - 3 * len(x)): 78] for x, y in zip(df['sequence_aas'], df['sequences'])]
+        df['sequence_aas'] = df["sequence_aas"].str[1:-1]
 
         df = AdaptiveBiotechLoader.parse_germline(df)
 
@@ -64,33 +50,21 @@
             EnvironmentSettings.root_path + "source/IO/dataset_import/conversion/imgt_adaptive_conversion.csv")
         replace_imgt = dict(zip(replace_imgt.Adaptive, replace_imgt.IMGT))
 
-<<<<<<< HEAD
-        df[["v_genes", "j_genes"]] = df[["v_genes", "j_genes"]].replace(replace_imgt)
-=======
-        if all(item in df.columns for item in ["v_gene", "j_gene"]):
+        if all(item in df.columns for item in ["v_genes", "j_genes"]):
 
-            df[["v_gene", "j_gene"]] = df[["v_gene", "j_gene"]].replace(replace_imgt)
->>>>>>> b2b2a483
+            df[["v_genes", "j_genes"]] = df[["v_genes", "j_genes"]].replace(replace_imgt)
 
         replace_dict = {"TCRB": "TRB"}
 
         replace_dict = {**replace_dict,
                         **{("0" + str(i)): str(i) for i in range(10)}}
 
-<<<<<<< HEAD
-        df[["v_subgroup", "v_genes", "j_subgroup", "j_genes"]] = df[
-            ["v_subgroup", "v_genes", "j_subgroup", "j_genes"]].replace(replace_dict, regex=True)
+        if all(item in df.columns for item in ["v_subgroup", "v_genes", "j_subgroup", "j_genes"]):
 
-        df["v_allele"] = df['v_genes'].str.cat(df['v_allele'], sep=Constants.ALLELE_DELIMITER)
-        df["j_allele"] = df['j_genes'].str.cat(df['j_allele'], sep=Constants.ALLELE_DELIMITER)
-=======
-        if all(item in df.columns for item in ["v_subgroup", "v_gene", "j_subgroup", "j_gene"]):
+            df[["v_subgroup", "v_genes", "j_subgroup", "j_genes"]] = df[
+                ["v_subgroup", "v_genes", "j_subgroup", "j_genes"]].replace(replace_dict, regex=True)
 
-            df[["v_subgroup", "v_gene", "j_subgroup", "j_gene"]] = df[
-                ["v_subgroup", "v_gene", "j_subgroup", "j_gene"]].replace(replace_dict, regex=True)
-
-            df["v_allele"] = df['v_gene'].str.cat(df['v_allele'], sep=Constants.ALLELE_DELIMITER)
-            df["j_allele"] = df['j_gene'].str.cat(df['j_allele'], sep=Constants.ALLELE_DELIMITER)
->>>>>>> b2b2a483
+            df["v_allele"] = df['v_genes'].str.cat(df['v_allele'], sep=Constants.ALLELE_DELIMITER)
+            df["j_allele"] = df['j_genes'].str.cat(df['j_allele'], sep=Constants.ALLELE_DELIMITER)
 
         return df